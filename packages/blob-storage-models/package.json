--- conflicted
+++ resolved
@@ -1,10 +1,6 @@
 {
 	"name": "@twin.org/blob-storage-models",
-<<<<<<< HEAD
-	"version": "0.0.1-next.37",
-=======
 	"version": "0.0.1",
->>>>>>> 9f1d6dfa
 	"description": "Models which define the structure of the blob storage contracts and connectors",
 	"repository": {
 		"type": "git",
@@ -36,21 +32,6 @@
 		"prepare": "ts-patch install -s"
 	},
 	"dependencies": {
-<<<<<<< HEAD
-		"@twin.org/core": "next",
-		"@twin.org/data-core": "next",
-		"@twin.org/data-json-ld": "next",
-		"@twin.org/entity": "next",
-		"@twin.org/nameof": "next",
-		"@twin.org/standards-schema-org": "next",
-		"@twin.org/web": "next"
-	},
-	"devDependencies": {
-		"@rollup/plugin-json": "6.1.0",
-		"@twin.org/nameof-transformer": "next",
-		"@twin.org/nameof-vitest-plugin": "next",
-		"@twin.org/ts-to-schema": "next",
-=======
 		"@twin.org/core": "^0.0.1",
 		"@twin.org/data-core": "^0.0.1",
 		"@twin.org/data-json-ld": "^0.0.1",
@@ -64,7 +45,6 @@
 		"@twin.org/nameof-transformer": "^0.0.1",
 		"@twin.org/nameof-vitest-plugin": "^0.0.1",
 		"@twin.org/ts-to-schema": "^0.0.1",
->>>>>>> 9f1d6dfa
 		"@vitest/coverage-v8": "3.2.3",
 		"copyfiles": "2.4.1",
 		"nodemon": "3.1.10",
