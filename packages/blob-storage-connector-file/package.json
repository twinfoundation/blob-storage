--- conflicted
+++ resolved
@@ -1,10 +1,6 @@
 {
 	"name": "@twin.org/blob-storage-connector-file",
-<<<<<<< HEAD
-	"version": "0.0.1-next.37",
-=======
 	"version": "0.0.1",
->>>>>>> 9f1d6dfa
 	"description": "Blob Storage connector implementation using file storage",
 	"repository": {
 		"type": "git",
@@ -34,21 +30,6 @@
 		"prepare": "ts-patch install -s"
 	},
 	"dependencies": {
-<<<<<<< HEAD
-		"@twin.org/blob-storage-models": "0.0.1-next.37",
-		"@twin.org/core": "next",
-		"@twin.org/crypto": "next",
-		"@twin.org/nameof": "next",
-		"@twin.org/logging-models": "next"
-	},
-	"devDependencies": {
-		"@twin.org/logging-connector-entity-storage": "next",
-		"@twin.org/logging-service": "next",
-		"@twin.org/entity": "next",
-		"@twin.org/entity-storage-connector-memory": "next",
-		"@twin.org/nameof-transformer": "next",
-		"@twin.org/nameof-vitest-plugin": "next",
-=======
 		"@twin.org/blob-storage-models": "^0.0.1",
 		"@twin.org/core": "^0.0.1",
 		"@twin.org/crypto": "^0.0.1",
@@ -62,7 +43,6 @@
 		"@twin.org/entity-storage-connector-memory": "^0.0.1",
 		"@twin.org/nameof-transformer": "^0.0.1",
 		"@twin.org/nameof-vitest-plugin": "^0.0.1",
->>>>>>> 9f1d6dfa
 		"@types/node": "24.0.1",
 		"@vitest/coverage-v8": "3.2.3",
 		"copyfiles": "2.4.1",
